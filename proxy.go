package goproxy

import (
	"bufio"
	"io"
	"log"
	"net"
	"net/http"
	"os"
	"regexp"
	"sync/atomic"

	"github.com/conduitio/bwlimit"
)

// BandwidthConfiguration represents a host and its associated bandwidth limits.
// It allows multiple configurations (write limit, read limit, crontab) per host.
type BandwidthLimit struct {
	WriteLimit bwlimit.Byte // Maximum bytes per second for writing
	ReadLimit  bwlimit.Byte // Maximum bytes per second for reading
	Crontab    string       // Scheduling information for when these limits apply
}

type BandwidthConfiguration struct {
	Host   string           // The host to which these bandwidth settings apply
	Limits []BandwidthLimit // The bandwidth limits for this host
}

type ProxyHttpServer struct {
	// session variable must be aligned in i386
	// see http://golang.org/src/pkg/sync/atomic/doc.go#L41
	sess int64
	// KeepDestinationHeaders indicates the proxy should retain any headers present in the http.Response before proxying
	KeepDestinationHeaders bool
	// setting Verbose to true will log information on each request sent to the proxy
	Verbose         bool
	Logger          Logger
	NonproxyHandler http.Handler
	reqHandlers     []ReqHandler
	respHandlers    []RespHandler
	httpsHandlers   []HttpsHandler
	Tr              *http.Transport
	// ConnectDial will be used to create TCP connections for CONNECT requests
	// if nil Tr.Dial will be used
	ConnectDial        func(network string, addr string) (net.Conn, error)
	ConnectDialWithReq func(req *http.Request, network string, addr string) (net.Conn, error)
	CertStore          CertStorage
	KeepHeader         bool
<<<<<<< HEAD
	// a map of upstream bandwidth limits
	StreamBandwidth map[string]BandwidthConfiguration
=======
	AllowHTTP2         bool
>>>>>>> 8b0c2050
}

var hasPort = regexp.MustCompile(`:\d+$`)

func copyHeaders(dst, src http.Header, keepDestHeaders bool) {
	if !keepDestHeaders {
		for k := range dst {
			dst.Del(k)
		}
	}
	for k, vs := range src {
		for _, v := range vs {
			dst.Add(k, v)
		}
	}
}

func isEof(r *bufio.Reader) bool {
	_, err := r.Peek(1)
	if err == io.EOF {
		return true
	}
	return false
}

func (proxy *ProxyHttpServer) filterRequest(r *http.Request, ctx *ProxyCtx) (req *http.Request, resp *http.Response) {
	req = r
	for _, h := range proxy.reqHandlers {
		req, resp = h.Handle(r, ctx)
		// non-nil resp means the handler decided to skip sending the request
		// and return canned response instead.
		if resp != nil {
			break
		}
	}
	return
}
func (proxy *ProxyHttpServer) filterResponse(respOrig *http.Response, ctx *ProxyCtx) (resp *http.Response) {
	resp = respOrig
	for _, h := range proxy.respHandlers {
		ctx.Resp = resp
		resp = h.Handle(resp, ctx)
	}
	return
}

func removeProxyHeaders(ctx *ProxyCtx, r *http.Request) {
	r.RequestURI = "" // this must be reset when serving a request with the client
	ctx.Logf("Sending request %v %v", r.Method, r.URL.String())
	// If no Accept-Encoding header exists, Transport will add the headers it can accept
	// and would wrap the response body with the relevant reader.
	r.Header.Del("Accept-Encoding")
	// curl can add that, see
	// https://jdebp.eu./FGA/web-proxy-connection-header.html
	r.Header.Del("Proxy-Connection")
	r.Header.Del("Proxy-Authenticate")
	r.Header.Del("Proxy-Authorization")
	// Connection, Authenticate and Authorization are single hop Header:
	// http://www.w3.org/Protocols/rfc2616/rfc2616.txt
	// 14.10 Connection
	//   The Connection general-header field allows the sender to specify
	//   options that are desired for that particular connection and MUST NOT
	//   be communicated by proxies over further connections.

	// When server reads http request it sets req.Close to true if
	// "Connection" header contains "close".
	// https://github.com/golang/go/blob/master/src/net/http/request.go#L1080
	// Later, transfer.go adds "Connection: close" back when req.Close is true
	// https://github.com/golang/go/blob/master/src/net/http/transfer.go#L275
	// That's why tests that checks "Connection: close" removal fail
	if r.Header.Get("Connection") == "close" {
		r.Close = false
	}
	r.Header.Del("Connection")
}

type flushWriter struct {
	w io.Writer
}

func (fw flushWriter) Write(p []byte) (int, error) {
	n, err := fw.w.Write(p)
	if f, ok := fw.w.(http.Flusher); ok {
		// only flush if the Writer implements the Flusher interface.
		f.Flush()
	}

	return n, err
}

// Standard net/http function. Shouldn't be used directly, http.Serve will use it.
func (proxy *ProxyHttpServer) ServeHTTP(w http.ResponseWriter, r *http.Request) {
	//r.Header["X-Forwarded-For"] = w.RemoteAddr()
	if r.Method == "CONNECT" {
		proxy.handleHttps(w, r)
	} else {
		ctx := &ProxyCtx{Req: r, Session: atomic.AddInt64(&proxy.sess, 1), Proxy: proxy}

		var err error
		ctx.Logf("Got request %v %v %v %v", r.URL.Path, r.Host, r.Method, r.URL.String())
		if !r.URL.IsAbs() {
			proxy.NonproxyHandler.ServeHTTP(w, r)
			return
		}
		r, resp := proxy.filterRequest(r, ctx)

		if resp == nil {
			if isWebSocketRequest(r) {
				ctx.Logf("Request looks like websocket upgrade.")
				proxy.serveWebsocket(ctx, w, r)
			}

			if !proxy.KeepHeader {
				removeProxyHeaders(ctx, r)
			}
			resp, err = ctx.RoundTrip(r)
			if err != nil {
				ctx.Error = err
				resp = proxy.filterResponse(nil, ctx)

			}
			if resp != nil {
				ctx.Logf("Received response %v", resp.Status)
			}
		}

		var origBody io.ReadCloser

		if resp != nil {
			origBody = resp.Body
			defer origBody.Close()
		}

		resp = proxy.filterResponse(resp, ctx)

		if resp == nil {
			var errorString string
			if ctx.Error != nil {
				errorString = "error read response " + r.URL.Host + " : " + ctx.Error.Error()
				ctx.Logf(errorString)
				http.Error(w, ctx.Error.Error(), 500)
			} else {
				errorString = "error read response " + r.URL.Host
				ctx.Logf(errorString)
				http.Error(w, errorString, 500)
			}
			return
		}
		ctx.Logf("Copying response to client %v [%d]", resp.Status, resp.StatusCode)
		// http.ResponseWriter will take care of filling the correct response length
		// Setting it now, might impose wrong value, contradicting the actual new
		// body the user returned.
		// We keep the original body to remove the header only if things changed.
		// This will prevent problems with HEAD requests where there's no body, yet,
		// the Content-Length header should be set.
		if origBody != resp.Body {
			ctx.Logf("Removing Content-Length because of body change / NOT .. Nicolas Prochazka vs goproxy ?? %v / %v ",origBody,resp.Body)
			//resp.Header.Del("Content-Length")
		}
		copyHeaders(w.Header(), resp.Header, proxy.KeepDestinationHeaders)
		w.WriteHeader(resp.StatusCode)
		var copyWriter io.Writer = w
		if w.Header().Get("content-type") == "text/event-stream" {
			// server-side events, flush the buffered data to the client.
			copyWriter = &flushWriter{w: w}
		}

		nr, err := io.Copy(copyWriter, resp.Body)
		if err := resp.Body.Close(); err != nil {
			ctx.Warnf("Can't close response body %v", err)
		}
		ctx.Logf("Copied %v bytes to client error=%v", nr, err)
	}
}

// NewProxyHttpServer creates and returns a proxy server, logging to stderr by default
func NewProxyHttpServer() *ProxyHttpServer {
	/*
		dialer := bwlimit.NewDialer(&net.Dialer{
			Timeout:   30 * time.Second,
			KeepAlive: 30 * time.Second,
		}, 1000*bwlimit.KB, 100*bwlimit.KB)
	*/
	proxy := ProxyHttpServer{
		Logger:        log.New(os.Stderr, "", log.LstdFlags),
		reqHandlers:   []ReqHandler{},
		respHandlers:  []RespHandler{},
		httpsHandlers: []HttpsHandler{},
		NonproxyHandler: http.HandlerFunc(func(w http.ResponseWriter, req *http.Request) {
			http.Error(w, "This is a proxy server. Does not respond to non-proxy requests.", 500)
		}),
		Tr: &http.Transport{TLSClientConfig: tlsClientSkipVerify, Proxy: http.ProxyFromEnvironment},
	}

	proxy.ConnectDial = dialerFromEnv(&proxy)

	return &proxy
}<|MERGE_RESOLUTION|>--- conflicted
+++ resolved
@@ -46,12 +46,11 @@
 	ConnectDialWithReq func(req *http.Request, network string, addr string) (net.Conn, error)
 	CertStore          CertStorage
 	KeepHeader         bool
-<<<<<<< HEAD
+
 	// a map of upstream bandwidth limits
 	StreamBandwidth map[string]BandwidthConfiguration
-=======
 	AllowHTTP2         bool
->>>>>>> 8b0c2050
+
 }
 
 var hasPort = regexp.MustCompile(`:\d+$`)
